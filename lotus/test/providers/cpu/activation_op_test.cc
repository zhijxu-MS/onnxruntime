#include "core/providers/cpu/activation/sigmoid.h"
#include "core/providers/cpu/activation/tanh.h"
#include "core/providers/cpu/activation/relu.h"
#include "gtest/gtest.h"
#include "test/test_utils.h"

namespace Lotus {
    namespace Test {
        typedef  std::vector<LotusIR::NodeArg*> ArgMap;

        template <class Op>
        void TestUnaryElementwiseOp(std::vector<float>& input_vals, std::function<float(float)> expected_func, float abs_error = 0)
        {
            TypeProto tensor_float;
            tensor_float.mutable_tensor_type()->set_elem_type(TensorProto_DataType_FLOAT);
            LotusIR::NodeArg input_def("X", &tensor_float), output_def("Y", &tensor_float);
            std::vector<LotusIR::NodeArg*> input_defs{ &input_def };
            std::vector<LotusIR::NodeArg*> output_defs{ &output_def };
            CREATE_NODE(Op::TypeTraits(), input_defs, output_defs);

            AllocatorInfo allocator_info("CPUAllocator", Lotus::AllocatorType::ArenaAllocator);
            KernelDef kernel_def;
            OpKernelInfo info(*node, allocator_info, kernel_def);

            Op kernel(info);
            SessionState state;
<<<<<<< HEAD
            state.SetGraph(graph);
            state.AddMLValueNameIdx("X", 0);
            state.AddMLValueNameIdx("Y", 1);            
            auto frame = TestUtils::CreateSingleNodeCPUExecutionFrame(graph, state, {{"X", MLValue()}}, {"Y"});
=======
            state.Init(graph);
            auto frame = TestUtils::CreateSingleNodeCPUExecutionFrame(state);
>>>>>>> f8f754e7

            std::vector<int64_t> dims = { (int64_t)input_vals.size() };

            std::vector<float> expected_vals;
            for (const auto& iv : input_vals)
                expected_vals.push_back(expected_func(iv));

            auto status = TestUtils::PrepareIthInput<float>(*node, 0, frame, dims, &input_vals);
            EXPECT_TRUE(status.IsOK());
            status = TestUtils::PrepareIthOutput<float>(*node, 0, frame, dims);
            EXPECT_TRUE(status.IsOK());

            OpKernelContext ctx(frame.get(), static_cast<OpKernel*>(&kernel));
            kernel.compute(&ctx);
            auto output = ctx.output(0, TensorShape(dims));
            const float* res = output->data<float>();

            for (int i = 0; i < expected_vals.size(); ++i) {
                if (abs_error == 0)
                    EXPECT_EQ(expected_vals[i], res[i]);
                else
                    EXPECT_NEAR(expected_vals[i], res[i], abs_error);
            }
        }

        std::vector<float> input_vals = {
            -1.0f, 0, 1.0f, // normal input values for activation
            FLT_MIN, FLT_MIN / 10, -FLT_MIN / 10, // min, denorm, -denorm
            FLT_MAX, -FLT_MAX, std::numeric_limits<float>::infinity() }; // max, -max, inf

        TEST(ActivationOpTest, Sigmoid) {
            TestUnaryElementwiseOp<Sigmoid<float>>(
                input_vals, 
                [](float x) {
                    auto y = 1.f / (1.f + std::exp(-abs(x))); // safe sigmoid
                    y = x > 0 ? y : 1 - y;
                    return y;
                },
                FLT_EPSILON);
        }

        TEST(ActivationOpTest, Tanh) {
            TestUnaryElementwiseOp<Tanh<float>>(
                input_vals, 
                [](float x) { return std::tanh(x); },
                FLT_MIN);
        }

        TEST(ActivationOpTest, Relu) {
            TestUnaryElementwiseOp<Relu<float>>(
                input_vals,
                [](float f) { return std::max(f, 0.0f); });
        }
    }
}<|MERGE_RESOLUTION|>--- conflicted
+++ resolved
@@ -1,90 +1,84 @@
+#include "core/providers/cpu/activation/relu.h"
 #include "core/providers/cpu/activation/sigmoid.h"
 #include "core/providers/cpu/activation/tanh.h"
-#include "core/providers/cpu/activation/relu.h"
 #include "gtest/gtest.h"
 #include "test/test_utils.h"
 
 namespace Lotus {
-    namespace Test {
-        typedef  std::vector<LotusIR::NodeArg*> ArgMap;
+namespace Test {
+typedef std::vector<LotusIR::NodeArg*> ArgMap;
 
-        template <class Op>
-        void TestUnaryElementwiseOp(std::vector<float>& input_vals, std::function<float(float)> expected_func, float abs_error = 0)
-        {
-            TypeProto tensor_float;
-            tensor_float.mutable_tensor_type()->set_elem_type(TensorProto_DataType_FLOAT);
-            LotusIR::NodeArg input_def("X", &tensor_float), output_def("Y", &tensor_float);
-            std::vector<LotusIR::NodeArg*> input_defs{ &input_def };
-            std::vector<LotusIR::NodeArg*> output_defs{ &output_def };
-            CREATE_NODE(Op::TypeTraits(), input_defs, output_defs);
+template <class Op>
+void TestUnaryElementwiseOp(std::vector<float>& input_vals, std::function<float(float)> expected_func, float abs_error = 0) {
+  TypeProto tensor_float;
+  tensor_float.mutable_tensor_type()->set_elem_type(TensorProto_DataType_FLOAT);
+  LotusIR::NodeArg input_def("X", &tensor_float), output_def("Y", &tensor_float);
+  std::vector<LotusIR::NodeArg*> input_defs{&input_def};
+  std::vector<LotusIR::NodeArg*> output_defs{&output_def};
+  CREATE_NODE(Op::TypeTraits(), input_defs, output_defs);
 
-            AllocatorInfo allocator_info("CPUAllocator", Lotus::AllocatorType::ArenaAllocator);
-            KernelDef kernel_def;
-            OpKernelInfo info(*node, allocator_info, kernel_def);
+  AllocatorInfo allocator_info("CPUAllocator", Lotus::AllocatorType::ArenaAllocator);
+  KernelDef kernel_def;
+  OpKernelInfo info(*node, allocator_info, kernel_def);
 
-            Op kernel(info);
-            SessionState state;
-<<<<<<< HEAD
-            state.SetGraph(graph);
-            state.AddMLValueNameIdx("X", 0);
-            state.AddMLValueNameIdx("Y", 1);            
-            auto frame = TestUtils::CreateSingleNodeCPUExecutionFrame(graph, state, {{"X", MLValue()}}, {"Y"});
-=======
-            state.Init(graph);
-            auto frame = TestUtils::CreateSingleNodeCPUExecutionFrame(state);
->>>>>>> f8f754e7
+  Op kernel(info);
+  SessionState state;
+  state.SetGraph(graph);
+  state.AddMLValueNameIdx("X", 0);
+  state.AddMLValueNameIdx("Y", 1);
+  auto frame = TestUtils::CreateSingleNodeCPUExecutionFrame(state, {{"X", MLValue()}}, {"Y"});
 
-            std::vector<int64_t> dims = { (int64_t)input_vals.size() };
+  std::vector<int64_t> dims = {(int64_t)input_vals.size()};
 
-            std::vector<float> expected_vals;
-            for (const auto& iv : input_vals)
-                expected_vals.push_back(expected_func(iv));
+  std::vector<float> expected_vals;
+  for (const auto& iv : input_vals)
+    expected_vals.push_back(expected_func(iv));
 
-            auto status = TestUtils::PrepareIthInput<float>(*node, 0, frame, dims, &input_vals);
-            EXPECT_TRUE(status.IsOK());
-            status = TestUtils::PrepareIthOutput<float>(*node, 0, frame, dims);
-            EXPECT_TRUE(status.IsOK());
+  auto status = TestUtils::PrepareIthInput<float>(*node, 0, frame, dims, &input_vals);
+  EXPECT_TRUE(status.IsOK());
+  status = TestUtils::PrepareIthOutput<float>(*node, 0, frame, dims);
+  EXPECT_TRUE(status.IsOK());
 
-            OpKernelContext ctx(frame.get(), static_cast<OpKernel*>(&kernel));
-            kernel.compute(&ctx);
-            auto output = ctx.output(0, TensorShape(dims));
-            const float* res = output->data<float>();
+  OpKernelContext ctx(frame.get(), static_cast<OpKernel*>(&kernel));
+  kernel.compute(&ctx);
+  auto output = ctx.output(0, TensorShape(dims));
+  const float* res = output->data<float>();
 
-            for (int i = 0; i < expected_vals.size(); ++i) {
-                if (abs_error == 0)
-                    EXPECT_EQ(expected_vals[i], res[i]);
-                else
-                    EXPECT_NEAR(expected_vals[i], res[i], abs_error);
-            }
-        }
+  for (int i = 0; i < expected_vals.size(); ++i) {
+    if (abs_error == 0)
+      EXPECT_EQ(expected_vals[i], res[i]);
+    else
+      EXPECT_NEAR(expected_vals[i], res[i], abs_error);
+  }
+}
 
-        std::vector<float> input_vals = {
-            -1.0f, 0, 1.0f, // normal input values for activation
-            FLT_MIN, FLT_MIN / 10, -FLT_MIN / 10, // min, denorm, -denorm
-            FLT_MAX, -FLT_MAX, std::numeric_limits<float>::infinity() }; // max, -max, inf
+std::vector<float> input_vals = {
+    -1.0f, 0, 1.0f,                                              // normal input values for activation
+    FLT_MIN, FLT_MIN / 10, -FLT_MIN / 10,                        // min, denorm, -denorm
+    FLT_MAX, -FLT_MAX, std::numeric_limits<float>::infinity()};  // max, -max, inf
 
-        TEST(ActivationOpTest, Sigmoid) {
-            TestUnaryElementwiseOp<Sigmoid<float>>(
-                input_vals, 
-                [](float x) {
-                    auto y = 1.f / (1.f + std::exp(-abs(x))); // safe sigmoid
-                    y = x > 0 ? y : 1 - y;
-                    return y;
-                },
-                FLT_EPSILON);
-        }
+TEST(ActivationOpTest, Sigmoid) {
+  TestUnaryElementwiseOp<Sigmoid<float>>(
+      input_vals,
+      [](float x) {
+        auto y = 1.f / (1.f + std::exp(-abs(x)));  // safe sigmoid
+        y = x > 0 ? y : 1 - y;
+        return y;
+      },
+      FLT_EPSILON);
+}
 
-        TEST(ActivationOpTest, Tanh) {
-            TestUnaryElementwiseOp<Tanh<float>>(
-                input_vals, 
-                [](float x) { return std::tanh(x); },
-                FLT_MIN);
-        }
+TEST(ActivationOpTest, Tanh) {
+  TestUnaryElementwiseOp<Tanh<float>>(
+      input_vals,
+      [](float x) { return std::tanh(x); },
+      FLT_MIN);
+}
 
-        TEST(ActivationOpTest, Relu) {
-            TestUnaryElementwiseOp<Relu<float>>(
-                input_vals,
-                [](float f) { return std::max(f, 0.0f); });
-        }
-    }
-}+TEST(ActivationOpTest, Relu) {
+  TestUnaryElementwiseOp<Relu<float>>(
+      input_vals,
+      [](float f) { return std::max(f, 0.0f); });
+}
+}  // namespace Test
+}  // namespace Lotus