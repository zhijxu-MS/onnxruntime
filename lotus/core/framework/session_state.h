#ifndef LOTUS_CORE_FRAMEWORK_SESSION_STATE_H_
#define LOTUS_CORE_FRAMEWORK_SESSION_STATE_H_

#include <memory>
#include <mutex>
#include <unordered_map>
#include <vector>

#include "core/framework/allocation_planner.h"
#include "core/framework/execution_provider.h"
#include "core/framework/op_kernel.h"
#include "core/graph/graph.h"

namespace Lotus {
// SessionState should be modified by the inference session class only.
// It is supposed to be passed by const-ref only to all the executors.
class SessionState {
 public:
  SessionState() = default;

  SessionState(int num_nodes) : session_kernels_(num_nodes) {
    // TODO Dummy constructor for now to add a basic test.
  }

  // graph
  void SetGraph(const LotusIR::Graph* graph);
  const LotusIR::Graph* GetGraph() const;

  // kernels
  OpKernel* GetKernel(LotusIR::NODEINDEX node_id) const;
  void AddKernel(LotusIR::NODEINDEX node_id, std::unique_ptr<OpKernel> p_kernel);
  const std::vector<unique_ptr<OpKernel>>& GetKernelVector() const;

  // exec providers
  IExecutionProvider* GetExecutionProvider(const std::string& provider_id) const;
  void AddExecutionProvider(const std::string& provider_id, std::unique_ptr<IExecutionProvider> exec_provider);
  const std::vector<std::unique_ptr<IExecutionProvider>>& GetExecutionProviders() const;

  // MLValueName idx map
  void AddMLValueNameIdx(const std::string& name, int idx);
  Common::Status GetMLValueIdx(const std::string& name, int* idx) const;
  size_t GetNumMLValues() const;
  int GetMaxMLValueIdx() const;

<<<<<<< HEAD
  // initialized tensors
  /**
  * Adds an initialized tensor (weight) so that it can be used by the
  * execution frame to setup the appropriate MLValue vectors.
  */
  void AddInitializedTensor(int mlvalue_index, const MLValue& mlvalue);

  /**
  * Gets the list of all initialized tensors (weights) so that it can be used by the
  * execution frame to setup the appropriate MLValue vectors.
  */
  const std::unordered_map<int, MLValue>& GetInitializedTensors() const;
=======
  // execution plan
  void SetExecutionPlan(std::unique_ptr<SequentialExecutionPlan> p_seq_exec_plan);
  const SequentialExecutionPlan* GetExecutionPlan() const;
>>>>>>> a2f3266c

 private:
  // cache of the constructed kernels to avoid spending construction
  // time per executor
  std::vector<unique_ptr<OpKernel>> session_kernels_;
  const LotusIR::Graph* p_graph_ = nullptr;  // owned by the Model inside an InferenceSession

  struct ExecutionProviderSet {
    std::vector<std::unique_ptr<IExecutionProvider>> exec_providers;
    std::unordered_map<std::string, size_t> provider_idx_map;  // this merely exists to facilitate fast lookup
  };
  ExecutionProviderSet exec_provider_set_;
  std::unordered_map<std::string, int> mlvalue_name_idx_map_;
  int mlvalue_max_idx_ = 0;

<<<<<<< HEAD
  // initialized tensorset
  std::unordered_map<int, MLValue> initialized_tensors_;  // key is mlvalue_index
=======
  std::unique_ptr<SequentialExecutionPlan> p_seq_exec_plan_ = nullptr;
>>>>>>> a2f3266c

  // TODO add more
};
}  // namespace Lotus

#endif  // LOTUS_CORE_FRAMEWORK_SESSION_STATE_H_<|MERGE_RESOLUTION|>--- conflicted
+++ resolved
@@ -42,7 +42,6 @@
   size_t GetNumMLValues() const;
   int GetMaxMLValueIdx() const;
 
-<<<<<<< HEAD
   // initialized tensors
   /**
   * Adds an initialized tensor (weight) so that it can be used by the
@@ -55,11 +54,10 @@
   * execution frame to setup the appropriate MLValue vectors.
   */
   const std::unordered_map<int, MLValue>& GetInitializedTensors() const;
-=======
+
   // execution plan
   void SetExecutionPlan(std::unique_ptr<SequentialExecutionPlan> p_seq_exec_plan);
   const SequentialExecutionPlan* GetExecutionPlan() const;
->>>>>>> a2f3266c
 
  private:
   // cache of the constructed kernels to avoid spending construction
@@ -75,12 +73,9 @@
   std::unordered_map<std::string, int> mlvalue_name_idx_map_;
   int mlvalue_max_idx_ = 0;
 
-<<<<<<< HEAD
   // initialized tensorset
   std::unordered_map<int, MLValue> initialized_tensors_;  // key is mlvalue_index
-=======
   std::unique_ptr<SequentialExecutionPlan> p_seq_exec_plan_ = nullptr;
->>>>>>> a2f3266c
 
   // TODO add more
 };
