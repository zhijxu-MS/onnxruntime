--- conflicted
+++ resolved
@@ -98,12 +98,8 @@
         // Create a empty tensor with given type
         Tensor(MLDataType p_type);
         // Create tensor with given type, shape, pre-allocate memory and allocator info. 
-<<<<<<< HEAD
-        Tensor(MLDataType p_type, const TensorShape& p_shape, void* p_data, const AllocatorInfo& alloc, const ptrdiff_t offset = 0);
-=======
         Tensor(MLDataType p_type, const TensorShape& p_shape, BufferNakedPtr p_data, const AllocatorInfo& alloc, const int64_t offset = 0);
-        Tensor(MLDataType p_type, const TensorShape& p_shape, BufferUniquePtr p_data, const AllocatorInfo& alloc, const int64_t offset = 0);
->>>>>>> db03674c
+        Tensor(MLDataType p_type, const TensorShape& p_shape, BufferUniquePtr p_data, const AllocatorInfo& alloc, const int64_t offset = 0);
         
         //Copy constructure and assign op will just pass the shape and memory reference to another tensor.
         //No deep clone / copy happened.
@@ -127,7 +123,7 @@
         T* mutable_data() 
         {
             //Type check
-            LOTUS_ENFORCE(DataTypeImpl::GetType<T>() == dtype_, "Tensor type mismatch.");
+            LOTUS_ENFORCE(DataTypeImpl::GetType<T>() == dtype_, "Tensor type mismatch.");
             return static_cast<T*>(
                 static_cast<void*>(static_cast<char*>(GetRaw()) + byte_offset_));
         }
@@ -136,22 +132,13 @@
         const T* data() const
         {
             //Type check
-            LOTUS_ENFORCE(DataTypeImpl::GetType<T>() == dtype_, "Tensor type mismatch.");
+            LOTUS_ENFORCE(DataTypeImpl::GetType<T>() == dtype_, "Tensor type mismatch.");
             return static_cast<const T*>(
                 static_cast<void*>(static_cast<char*>(GetRaw()) + byte_offset_));
         }
         // More API methods.
     private:
 
-<<<<<<< HEAD
-        void init(MLDataType p_type, const TensorShape& p_shape, void* p_data, const AllocatorInfo& alloc, const ptrdiff_t bytes_offset);
-
-        void* m_pData;         // Make it shared_ptr<void>?
-        TensorShape m_shape;
-        MLDataType m_dtype;
-        AllocatorInfo m_alloc_info;
-        ptrdiff_t m_byte_offset;
-=======
         void Init(MLDataType p_type, 
             const TensorShape& p_shape, 
             BufferStrategy strategy,
@@ -177,13 +164,12 @@
 
         BufferNakedPtr p_naked_data_;
         BufferUniquePtr p_unique_data_;
-        BufferStrategy buffer_strategy_;
+        BufferStrategy buffer_strategy_;
 
         TensorShape shape_;
         MLDataType dtype_;
         AllocatorInfo alloc_info_;
-        int64_t byte_offset_;
->>>>>>> db03674c
+        int64_t byte_offset_;
     };
 
 }
