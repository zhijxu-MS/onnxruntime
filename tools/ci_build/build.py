#!/usr/bin/env python3
# Copyright (c) Microsoft Corporation. All rights reserved.
# Licensed under the MIT License.

import argparse
import fileinput
import getpass
import glob
import logging
import multiprocessing
import os
import platform
import re
import shutil
import subprocess
import sys
import warnings
import hashlib
from os.path import expanduser

logging.basicConfig(format="%(asctime)s %(name)s [%(levelname)s] - %(message)s", level=logging.DEBUG)
log = logging.getLogger("Build")

test_data_url = 'https://onnxruntimetestdata.blob.core.windows.net/models/20181210.zip'
test_data_checksum = 'a966def7447f4ff04f5665bca235b3f3'

def parse_arguments():
    parser = argparse.ArgumentParser(description="ONNXRuntime CI build driver.",
                                     usage='''
Default behavior is --update --build --test.

The Update phase will update git submodules, and run cmake to generate makefiles.
The Build phase will build all projects.
The Test phase will run all unit tests, and optionally the ONNX tests.

Use the individual flags to only run the specified stages.
                                     ''')
    # Main arguments
    parser.add_argument("--build_dir", required=True, help="Path to the build directory.")
    parser.add_argument("--config", nargs="+", default=["Debug"],
                        choices=["Debug", "MinSizeRel", "Release", "RelWithDebInfo"],
                        help="Configuration(s) to build.")
    parser.add_argument("--update", action='store_true', help="Update makefiles.")
    parser.add_argument("--build", action='store_true', help="Build.")
    parser.add_argument("--clean", action='store_true', help="Run 'cmake --build --target clean' for the selected config/s.")
    parser.add_argument("--parallel", action='store_true', help='''Use parallel build.
    The build setup doesn't get all dependencies right, so --parallel only works if you're just rebuilding ONNXRuntime code.
    If you've done an update that fetched external dependencies you have to build without --parallel the first time.
    Once that's done, run with "--build --parallel --test" to just build in parallel and run tests.''')
    parser.add_argument("--test", action='store_true', help="Run unit tests.")

    # enable ONNX tests
    parser.add_argument("--enable_onnx_tests", action='store_true',
                        help='''When running the Test phase, run onnx_test_running against available test data directories.''')
    parser.add_argument("--pb_home", help="Path to protobuf installation")
    # CUDA related
    parser.add_argument("--use_cuda", action='store_true', help="Enable CUDA.")
    parser.add_argument("--cuda_home", help="Path to CUDA home."
                                            "Read from CUDA_HOME environment variable if --use_cuda is true and --cuda_home is not specified.")
    parser.add_argument("--cudnn_home", help="Path to CUDNN home. "
                                             "Read from CUDNN_HOME environment variable if --use_cuda is true and --cudnn_home is not specified.")

    # Python bindings
    parser.add_argument("--enable_pybind", action='store_true', help="Enable Python Bindings.")
    parser.add_argument("--build_wheel", action='store_true', help="Build Python Wheel. ")

    # C-Sharp bindings
    parser.add_argument("--build_csharp", action='store_true', help="Build C#.Net DLL and NuGet package")


    # Build a shared lib
    parser.add_argument("--build_shared_lib", action='store_true', help="Build a shared library for the ONNXRuntime.")

    # Build options
    parser.add_argument("--cmake_extra_defines", nargs="+",
                        help="Extra definitions to pass to CMake during build system generation. " +
                             "These are just CMake -D options without the leading -D.")
    parser.add_argument("--x86", action='store_true',
                        help="Create x86 makefiles. Requires --update and no existing cache CMake setup. Delete CMakeCache.txt if needed")
    parser.add_argument("--msvc_toolset", help="MSVC toolset to use. e.g. 14.11")

    # Arguments needed by CI
    parser.add_argument("--cmake_path", default="cmake", help="Path to the CMake program.")
    parser.add_argument("--ctest_path", default="ctest", help="Path to the CTest program.")
    parser.add_argument("--skip_submodule_sync", action='store_true', help="Don't do a 'git submodule update'. Makes the Update phase faster.")

    parser.add_argument("--use_jemalloc", action='store_true', help="use jemalloc.")
    parser.add_argument("--use_openblas", action='store_true', help="Build with OpenBLAS.")
    parser.add_argument("--use_mkldnn", action='store_true', help="Build with MKLDNN.")
    parser.add_argument("--use_mklml", action='store_true', help="Build with MKLML.")
    parser.add_argument("--use_preinstalled_eigen", action='store_true', help="Use pre-installed eigen.")
    parser.add_argument("--eigen_path", help="Path to pre-installed eigen.")
    parser.add_argument("--use_tvm", action="store_true", help="Build with tvm")
    parser.add_argument("--use_openmp", action='store_true', help="Build with OpenMP.")
    parser.add_argument("--use_llvm", action="store_true", help="Build tvm with llvm")
    parser.add_argument("--enable_msinternal", action="store_true", help="Enable for Microsoft internal builds only.")
    parser.add_argument("--llvm_path", help="Path to llvm dir")
    parser.add_argument("--azure_sas_key", help="azure storage sas key, starts with '?'")
    parser.add_argument("--use_brainslice", action="store_true", help="Build with brain slice")
    parser.add_argument("--brain_slice_package_path", help="Path to brain slice pacakges")
    parser.add_argument("--brain_slice_package_name", help="Name of brain slice pakcages")
    parser.add_argument("--brain_slice_client_package_name", help="Name of brainslice client package")
    parser.add_argument("--use_nuphar", action='store_true', help="Build with nuphar")
    return parser.parse_args()

def is_windows():
    return sys.platform.startswith("win")

def is_ubuntu_1604():
    return platform.linux_distribution()[0] == 'Ubuntu' and platform.linux_distribution()[1] == '16.04'

def get_config_build_dir(build_dir, config):
    # build directory per configuration
    return os.path.join(build_dir, config)

def run_subprocess(args, cwd=None, capture=False, dll_path=None):
    log.debug("Running subprocess in '{0}'\n{1}".format(cwd or os.getcwd(), args))
    my_env = os.environ.copy()
    if dll_path:
        if is_windows():
            my_env["PATH"] += os.pathsep + dll_path
        else:
            if "LD_LIBRARY_PATH" in my_env:
                my_env["LD_LIBRARY_PATH"] += os.pathsep + dll_path
            else:
                my_env["LD_LIBRARY_PATH"] = dll_path

    if (capture):
        result = subprocess.run(args, cwd=cwd, check=True, stdout=subprocess.PIPE, stderr=subprocess.STDOUT, env=my_env)
    else:
        result = subprocess.run(args, cwd=cwd, check=True, env=my_env)

    return result

def update_submodules(source_dir):
    run_subprocess(["git", "submodule", "update", "--init", "--recursive"], cwd=source_dir)

def is_docker():
    path = '/proc/self/cgroup'
    return (
        os.path.exists('/.dockerenv') or
        os.path.isfile(path) and any('docker' in line for line in open(path))
    )

def is_sudo():
    return 'SUDO_UID' in os.environ.keys()

def install_apt_package(package):
    have = package in str(run_subprocess(["apt", "list", "--installed", package], capture=True).stdout)
    if not have:
        if is_sudo():
            run_subprocess(['apt-get', 'install', '-y', package])
        else:
            log.error(package + " APT package missing. Please re-run this script using sudo to install.")
            sys.exit(-1)

def install_ubuntu_deps(args):
    'Check if the necessary Ubuntu dependencies are installed. Not required on docker. Provider help output if missing.'

    # check we need the packages first
    if not (args.enable_pybind or args.use_openblas):
        return

    # not needed on docker as packages are pre-installed
    if not is_docker():
        try:
            if args.enable_pybind:
                install_apt_package("python3")

            if args.use_openblas:
                install_apt_package("libopenblas-dev")

        except Exception as e:
            log.error("Error setting up required APT packages. {}".format(str(e)))
            sys.exit(-1)

def install_python_deps():
    dep_packages = ['setuptools', 'wheel', 'numpy']
    run_subprocess([sys.executable, '-m', 'pip', 'install', '--trusted-host', 'files.pythonhosted.org'] + dep_packages)

def check_md5(filename, expected_md5):
    if not os.path.exists(filename):
        return False
    hash_md5 = hashlib.md5()
    BLOCKSIZE = 1024*64
    with open(filename, "rb") as f:
        buf = f.read(BLOCKSIZE)
        while len(buf) > 0:
            hash_md5.update(buf)
            buf = f.read(BLOCKSIZE)
    hex = hash_md5.hexdigest()
    if hex != expected_md5:
        log.info('md5 mismatch, expect %s, got %s' % (expected_md5, hex))
        os.remove(filename)
        return False
    return True

#the last part of src_url should be unique, across all the builds
def download_test_data(build_dir, src_url, expected_md5, azure_sas_key):
    cache_dir = os.path.join(expanduser("~"), '.cache','onnxruntime')
    os.makedirs(cache_dir, exist_ok=True)
    local_zip_file = os.path.join(cache_dir, os.path.basename(src_url))
    if not check_md5(local_zip_file, expected_md5):
        log.info("Downloading test data")
        if azure_sas_key:
            src_url += azure_sas_key
        if shutil.which('aria2c'):
            subprocess.run(['aria2c','-x', '5', '-j',' 5',  '-q', src_url, '-d', cache_dir], check=True)
        elif shutil.which('curl'):
            subprocess.run(['curl', '-s', src_url, '-o', local_zip_file], check=True)
        else:
            import urllib.request
            urllib.request.urlretrieve(src_url, local_zip_file)
    models_dir = os.path.join(build_dir,'models')
    if os.path.exists(models_dir):
        log.info('deleting %s' % models_dir)
        shutil.rmtree(models_dir)
    if shutil.which('unzip'):
        run_subprocess(['unzip','-qd', models_dir, local_zip_file])
    elif shutil.which('7za'):
        run_subprocess(['7za','x', local_zip_file, '-y', '-o' + models_dir])
    else:
        #TODO: use python for unzip
        log.error("No unzip tool for use")
        return False
    return True

def generate_build_tree(cmake_path, source_dir, build_dir, cuda_home, cudnn_home, pb_home, configs, cmake_extra_defines, args, cmake_extra_args):
<<<<<<< HEAD
    has_test_data = True
    #has_test_data = download_test_data(build_dir, test_data_url, test_data_checksum, args.azure_sas_key)
=======
    has_test_data = False
    if args.enable_onnx_tests:
      has_test_data = download_test_data(build_dir, test_data_url, test_data_checksum, args.azure_sas_key)
>>>>>>> b418adff
    #create a shortcut for test models if there is a 'models' folder in build_dir
    if has_test_data and is_windows():
        src_model_dir = os.path.join(build_dir, 'models')
        for config in configs:
            config_build_dir = get_config_build_dir(build_dir, config)
            os.makedirs(config_build_dir, exist_ok=True)
            dest_model_dir = os.path.join(config_build_dir, 'models')
            if os.path.exists(src_model_dir) and not os.path.exists(dest_model_dir):
                log.debug("creating shortcut %s -> %s"  % (src_model_dir, dest_model_dir))
                subprocess.run(['mklink', '/D', '/J', dest_model_dir, src_model_dir], shell=True, check=True)
    log.info("Generating CMake build tree")
    cmake_dir = os.path.join(source_dir, "cmake")
    # TODO: fix jemalloc build so it does not conflict with onnxruntime shared lib builds. (e.g. onnxuntime_pybind)
    # for now, disable jemalloc if pybind is also enabled.
    cmake_args = [cmake_path, cmake_dir,
                 "-Donnxruntime_RUN_ONNX_TESTS=" + ("ON" if has_test_data else "OFF"),
                 "-Donnxruntime_GENERATE_TEST_REPORTS=ON",
                 "-Donnxruntime_DEV_MODE=ON",
                 "-DPYTHON_EXECUTABLE=" + sys.executable,
                 "-Donnxruntime_USE_CUDA=" + ("ON" if args.use_cuda else "OFF"),
                 "-Donnxruntime_CUDA_HOME=" + (cuda_home if args.use_cuda else ""),
                 "-Donnxruntime_CUDNN_HOME=" + (cudnn_home if args.use_cuda else ""),
                 "-Donnxruntime_USE_JEMALLOC=" + ("ON" if args.use_jemalloc else "OFF"),
                 "-Donnxruntime_ENABLE_PYTHON=" + ("ON" if args.enable_pybind else "OFF"),
                 "-Donnxruntime_BUILD_CSHARP=" + ("ON" if args.build_csharp else "OFF"),
                 "-Donnxruntime_BUILD_SHARED_LIB=" + ("ON" if args.build_shared_lib else "OFF"),
                 "-Donnxruntime_USE_EIGEN_FOR_BLAS=" + ("OFF" if args.use_openblas else "ON"),
                 "-Donnxruntime_USE_OPENBLAS=" + ("ON" if args.use_openblas else "OFF"),
                 "-Donnxruntime_USE_MKLDNN=" + ("ON" if args.use_mkldnn else "OFF"),
                 "-Donnxruntime_USE_MKLML=" + ("ON" if args.use_mklml else "OFF"),
                 "-Donnxruntime_USE_OPENMP=" + ("ON" if args.use_openmp else "OFF"),
                 "-Donnxruntime_USE_TVM=" + ("ON" if args.use_tvm else "OFF"),
                 "-Donnxruntime_USE_LLVM=" + ("ON" if args.use_llvm else "OFF"),
                 "-Donnxruntime_ENABLE_MICROSOFT_INTERNAL=" + ("ON" if args.enable_msinternal else "OFF"),
                 "-Donnxruntime_USE_BRAINSLICE=" + ("ON" if args.use_brainslice else "OFF"),
                 "-Donnxruntime_USE_NUPHAR=" + ("ON" if args.use_nuphar else "OFF"),
                 ]
    if args.use_brainslice:
        bs_pkg_name = args.brain_slice_package_name.split('.', 1)
        bs_shared_lib_name = '.'.join((bs_pkg_name[0], 'redist', bs_pkg_name[1]))
        cmake_args += [
            "-Donnxruntime_BRAINSLICE_LIB_PATH=%s/%s" % (args.brain_slice_package_path, args.brain_slice_package_name),
            "-Donnxruntime_BS_CLIENT_PACKAGE=%s/%s" % (args.brain_slice_package_path, args.brain_slice_client_package_name),
            "-Donnxruntime_BRAINSLICE_dynamic_lib_PATH=%s/%s" % (args.brain_slice_package_path, bs_shared_lib_name)]

    if args.use_llvm:
        cmake_args += ["-DLLVM_DIR=%s" % args.llvm_path]

    if args.use_cuda and not is_windows():
        nvml_stub_path = cuda_home + "/lib64/stubs"
        cmake_args += ["-DCUDA_CUDA_LIBRARY=" + nvml_stub_path]

    if args.use_preinstalled_eigen:
        cmake_args += ["-Donnxruntime_USE_PREINSTALLED_EIGEN=ON",
                       "-Deigen_SOURCE_PATH=" + args.eigen_path]

    if pb_home:
        cmake_args += ["-DONNX_CUSTOM_PROTOC_EXECUTABLE=" + os.path.join(pb_home,'bin','protoc'), '-Donnxruntime_USE_PREBUILT_PB=ON']

    cmake_args += ["-D{}".format(define) for define in cmake_extra_defines]

    if is_windows():
        cmake_args += cmake_extra_args
        if args.use_cuda:
            os.environ["PATH"] += os.pathsep + os.path.join(cudnn_home, 'bin')

    for config in configs:
        config_build_dir = get_config_build_dir(build_dir, config)
        os.makedirs(config_build_dir, exist_ok=True)

        if args.use_tvm:
            os.environ["PATH"] += os.pathsep + os.path.join(config_build_dir, "external", "tvm", config)

        run_subprocess(cmake_args  + ["-DCMAKE_BUILD_TYPE={}".format(config)], cwd=config_build_dir)


def clean_targets(cmake_path, build_dir, configs):
    for config in configs:
        log.info("Cleaning targets for %s configuration", config)
        build_dir2 = get_config_build_dir(build_dir, config)
        cmd_args = [cmake_path,
                    "--build", build_dir2,
                    "--config", config,
                    "--target", "clean"]

        run_subprocess(cmd_args)

def build_targets(cmake_path, build_dir, configs, parallel):
    for config in configs:
        log.info("Building targets for %s configuration", config)
        build_dir2 = get_config_build_dir(build_dir, config)
        cmd_args = [cmake_path,
                    "--build", build_dir2,
                    "--config", config]

        build_tool_args = []
        if parallel:
            num_cores = str(multiprocessing.cpu_count())
            if is_windows():
                build_tool_args += ["/maxcpucount:" + num_cores]
            else:
                build_tool_args += ["-j" + num_cores]

        if (build_tool_args):
            cmd_args += [ "--" ]
            cmd_args += build_tool_args

        run_subprocess(cmd_args)

def add_dir_if_exists(dir, dir_list):
    if (os.path.isdir(dir)):
        dir_list.append(dir)

def setup_cuda_vars(args):

    cuda_home = ""
    cudnn_home = ""

    if (args.use_cuda):
        cuda_home = args.cuda_home if args.cuda_home else os.getenv("CUDA_HOME")
        cudnn_home = args.cudnn_home if args.cudnn_home else os.getenv("CUDNN_HOME")

        cuda_home_valid = (cuda_home != None and os.path.exists(cuda_home))
        cudnn_home_valid = (cudnn_home != None and os.path.exists(cudnn_home))

        if (not cuda_home_valid or not cudnn_home_valid):
            log.error("cuda_home and cudnn_home paths must be specified and valid.")
            log.error("cuda_home='{}' valid={}. cudnn_home='{}' valid={}"
                      .format(cuda_home, cuda_home_valid, cudnn_home, cudnn_home_valid))
            sys.exit(-1)

        if (is_windows()):
            # Validate that the cudnn_home is pointing at the right level
            if (not os.path.exists(os.path.join(cudnn_home, "bin"))):
                log.error("cudnn_home path should include the 'cuda' folder, and must contain the CUDNN 'bin' directory.")
                log.error("cudnn_home='{}'".format(cudnn_home))
                sys.exit(-1)

            os.environ["CUDA_PATH"] = cuda_home
            os.environ["CUDA_TOOLKIT_ROOT_DIR"] = cuda_home

            cuda_bin_path = os.path.join(cuda_home, 'bin')
            os.environ["CUDA_BIN_PATH"] = cuda_bin_path
            os.environ["PATH"] += os.pathsep + cuda_bin_path

            # Add version specific CUDA_PATH_Vx_y value as the Visual Studio build files require that
            version_file = os.path.join(cuda_home, 'version.txt')
            if not os.path.exists(version_file):
                log.error("No version file found in CUDA install directory. Looked for " + version_file)
                sys.exit(-1)

            cuda_major_version = "unknown"

            with open(version_file) as f:
                # First line of version file should have something like 'CUDA Version 9.2.148'
                first_line = f.readline()
                m = re.match("CUDA Version (\d+).(\d+)", first_line)
                if not m:
                    log.error("Couldn't read version from first line of " + version_file)
                    sys.exit(-1)

                cuda_major_version = m.group(1)
                minor = m.group(2)
                os.environ["CUDA_PATH_V{}_{}".format(cuda_major_version, minor)] = cuda_home

            vc_ver_str = os.getenv("VCToolsVersion") or ""
            vc_ver = vc_ver_str.split(".")
            if len(vc_ver) != 3:
                log.warning("Unable to automatically verify VS 2017 toolset is compatible with CUDA. Will attempt to use.")
                log.warning("Failed to get valid Visual C++ Tools version from VCToolsVersion environment variable value of '" + vc_ver_str + "'")
                log.warning("VCToolsVersion is set in a VS 2017 Developer Command shell, or by running \"%VS2017INSTALLDIR%\\VC\\Auxiliary\\Build\\vcvars64.bat\"")
                log.warning("See build.md in the root ONNXRuntime directory for instructions on installing the Visual C++ 2017 14.11 toolset if needed.")

            elif cuda_major_version == "9" and vc_ver[0] == "14" and int(vc_ver[1]) > 11:
                log.error("Visual C++ Tools version not supported by CUDA v9. You must setup the environment to use the 14.11 toolset.")
                log.info("Current version is {}. CUDA 9.2 requires version 14.11.*".format(vc_ver_str))
                log.info("If necessary manually install the 14.11 toolset using the Visual Studio 2017 updater.")
                log.info("See 'Windows CUDA Build' in build.md in the root directory of this repository.")
                sys.exit(-1)

    return cuda_home, cudnn_home

def run_onnxruntime_tests(args, source_dir, ctest_path, build_dir, configs, enable_python_tests, enable_tvm = False):
    for config in configs:
        log.info("Running tests for %s configuration", config)
        cwd = get_config_build_dir(build_dir, config)
        dll_path = os.path.join(build_dir, config, "external", "tvm", config) if enable_tvm else None
        run_subprocess([ctest_path, "--build-config", config, "--verbose"],
                       cwd=cwd, dll_path=dll_path)

        if enable_python_tests:
            if is_windows():
                cwd = os.path.join(cwd, config)
            run_subprocess([sys.executable, 'onnxruntime_test_python.py'], cwd=cwd, dll_path=dll_path)
            try:
                import onnx
                onnx_test = True
            except ImportError:
                warnings.warn("onnx is not installed. Following test cannot be run.")
                onnx_test = False
            if onnx_test:
                run_subprocess([sys.executable, 'onnxruntime_test_python_backend.py'], cwd=cwd, dll_path=dll_path)
                run_subprocess([sys.executable, os.path.join(source_dir,'onnxruntime','test','onnx','gen_test_models.py'),'--output_dir','test_models'], cwd=cwd)
                run_subprocess([os.path.join(cwd,'onnx_test_runner'), 'test_models'], cwd=cwd)
                if config != 'Debug':
                    run_subprocess([sys.executable, 'onnx_backend_test_series.py'], cwd=cwd, dll_path=dll_path)
            try:
                import onnxmltools
                import keras
                onnxml_test = True
            except ImportError:
                warnings.warn("onnxmltools and keras are not installed. Following test cannot be run.")
                onnxml_test = False
            if onnxml_test:
                run_subprocess([sys.executable, 'onnxruntime_test_python_keras.py'], cwd=cwd, dll_path=dll_path)

def run_onnx_tests(build_dir, configs, onnx_test_data_dir, provider, enable_parallel_executor_test):
    for config in configs:
        cwd = get_config_build_dir(build_dir, config)
        if is_windows():
           exe = os.path.join(cwd, config, 'onnx_test_runner')
           model_dir = os.path.join(cwd, "models")
        else:
           exe = os.path.join(cwd, 'onnx_test_runner')
           model_dir = os.path.join(build_dir, "models")
        cmd = []
        if provider:
          cmd += ["-e", provider]
        if config != 'Debug' and os.path.exists(model_dir):
          cmd.append(model_dir)
        if os.path.exists(onnx_test_data_dir):
          cmd.append(onnx_test_data_dir)
        run_subprocess([exe] + cmd, cwd=cwd)
        if enable_parallel_executor_test:
          run_subprocess([exe,'-x'] + cmd, cwd=cwd)

def build_python_wheel(source_dir, build_dir, configs, use_cuda):
    for config in configs:
        cwd = get_config_build_dir(build_dir, config)
        if is_windows():
            cwd = os.path.join(cwd, config)
        if use_cuda:
            run_subprocess([sys.executable, os.path.join(source_dir, 'setup.py'), 'bdist_wheel', '--use_cuda'], cwd=cwd)
        else:
            run_subprocess([sys.executable, os.path.join(source_dir, 'setup.py'), 'bdist_wheel'], cwd=cwd)
        if is_ubuntu_1604():
            run_subprocess([os.path.join(source_dir, 'rename_manylinux.sh')], cwd=cwd+'/dist')

def main():
    args = parse_arguments()

    cmake_path = args.cmake_path
    cmake_extra_defines = args.cmake_extra_defines if args.cmake_extra_defines else []

    # if there was no explicit argument saying what to do, default to update, build and test.
    if (args.update == False and args.clean == False and args.build == False and args.test == False):
        log.debug("Defaulting to running update, build and test.")
        args.update = True
        args.build = True
        args.test = True

    if args.build_wheel:
        args.enable_pybind = True

    configs = set(args.config)

    # setup paths and directories
    ctest_path = args.ctest_path
    build_dir = args.build_dir
    script_dir = os.path.realpath(os.path.dirname(__file__))
    source_dir = os.path.normpath(os.path.join(script_dir, "..", ".."))

    # if using cuda, setup cuda paths and env vars
    cuda_home, cudnn_home = setup_cuda_vars(args)

    # directory from ONNX submodule with ONNX test data
    onnx_test_data_dir = '/data/onnx'
    if is_windows() or not os.path.exists(onnx_test_data_dir):
        onnx_test_data_dir = os.path.join(source_dir, "cmake", "external", "onnx", "onnx", "backend", "test", "data")

    os.makedirs(build_dir, exist_ok=True)

    log.info("Build started")

    cmake_extra_args = []
    if(is_windows()):
      if (args.x86):
        cmake_extra_args = ['-A','Win32','-G', 'Visual Studio 15 2017']
      else:
        toolset = 'host=x64'
        if (args.msvc_toolset):
            toolset += ',version=' + args.msvc_toolset

        cmake_extra_args = ['-A','x64','-T', toolset, '-G', 'Visual Studio 15 2017']

    #Add python to PATH. Please remove this after https://github.com/onnx/onnx/issues/1080 is fixed ()
    os.environ["PATH"] = os.path.dirname(sys.executable) + os.pathsep + os.environ["PATH"]

    if (args.update):
        if is_ubuntu_1604():
            install_ubuntu_deps(args)
            install_python_deps()
        if (args.enable_pybind and is_windows()):
            install_python_deps()
        if (not args.skip_submodule_sync):
            update_submodules(source_dir)

        generate_build_tree(cmake_path, source_dir, build_dir, cuda_home, cudnn_home, args.pb_home, configs, cmake_extra_defines,
                            args, cmake_extra_args)

    if (args.clean):
        clean_targets(cmake_path, build_dir, configs)

    if (args.build):
        build_targets(cmake_path, build_dir, configs, args.parallel)

    if (args.test):
        run_onnxruntime_tests(args, source_dir, ctest_path, build_dir, configs, args.enable_pybind, args.use_tvm)

    # run the onnx model tests if requested explicitly.
    if (args.enable_onnx_tests):
        if args.use_cuda:
          run_onnx_tests(build_dir, configs, onnx_test_data_dir, 'cuda', False)
        else:
          run_onnx_tests(build_dir, configs, onnx_test_data_dir, None, True)
          if args.use_mkldnn:
            run_onnx_tests(build_dir, configs, onnx_test_data_dir, 'mkldnn', True)

    if args.build_wheel:
        build_python_wheel(source_dir, build_dir, configs, args.use_cuda)

    log.info("Build complete")

if __name__ == "__main__":
    sys.exit(main())<|MERGE_RESOLUTION|>--- conflicted
+++ resolved
@@ -226,14 +226,9 @@
     return True
 
 def generate_build_tree(cmake_path, source_dir, build_dir, cuda_home, cudnn_home, pb_home, configs, cmake_extra_defines, args, cmake_extra_args):
-<<<<<<< HEAD
-    has_test_data = True
-    #has_test_data = download_test_data(build_dir, test_data_url, test_data_checksum, args.azure_sas_key)
-=======
     has_test_data = False
     if args.enable_onnx_tests:
       has_test_data = download_test_data(build_dir, test_data_url, test_data_checksum, args.azure_sas_key)
->>>>>>> b418adff
     #create a shortcut for test models if there is a 'models' folder in build_dir
     if has_test_data and is_windows():
         src_model_dir = os.path.join(build_dir, 'models')
