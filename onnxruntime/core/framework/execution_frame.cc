--- conflicted
+++ resolved
@@ -24,13 +24,8 @@
       mem_patterns_(nullptr),
       planner_(nullptr) {
   auto* graph = session_state.GetGraphViewer();
-<<<<<<< HEAD
-  ONNXRUNTIME_ENFORCE(graph);
+  ORT_ENFORCE(graph);
   Init(*graph, feeds, output_names, fetches, fetch_allocators);
-=======
-  ORT_ENFORCE(graph);
-  Init(*graph, feeds, output_names, fetches);
->>>>>>> e97caa77
 
   // If the session enable memory pattern optimization
   // and we have execution plan generated, try to setup
@@ -104,13 +99,8 @@
   }
   // create fence if needed
   if (create_fence) {
-<<<<<<< HEAD
-    ONNXRUNTIME_ENFORCE(p_mlvalue->Fence() == nullptr);
+    ORT_ENFORCE(p_mlvalue->Fence() == nullptr);
     FencePtr f = alloc->CreateFence(&GetSessionState());
-=======
-    ORT_ENFORCE(p_mlvalue->Fence() == nullptr);
-    FencePtr f = alloc->CreateFence(&SessionState());
->>>>>>> e97caa77
     // it is OK to have fence been nullptr if the execution provider has no async execution,
     // and allocator::CreateFence returns nullptr
     p_mlvalue->SetFence(f);
@@ -378,13 +368,8 @@
     for (const auto& oname : output_names) {
       int mlvalue_idx;
       Status status = mlvalue_idx_map.GetIdx(oname, mlvalue_idx);
-<<<<<<< HEAD
-      ONNXRUNTIME_ENFORCE(status.IsOK(), status.ErrorMessage());
+      ORT_ENFORCE(status.IsOK(), status.ErrorMessage());
       all_values_[mlvalue_idx] = fetches.at(idx);
-=======
-      ORT_ENFORCE(status.IsOK(), status.ErrorMessage());
-      all_values_[mlvalue_idx] = fetches.at(idx++);
->>>>>>> e97caa77
       output_indices_.push_back(mlvalue_idx);
 
       auto custom_alloc_entry = fetch_allocators.find(idx);
@@ -515,18 +500,11 @@
     VerifyShape(p_mlvalue, parameters);  // TODO find a better way to do this
     return Status::OK();
   }
-<<<<<<< HEAD
 
   // It's not allocated, then allocate it with given shape and return.
   // Perform allocation based on the allocation plan
-  ONNXRUNTIME_RETURN_IF_ERROR(AllocateAsPerAllocationPlan(node_values_[index], parameters));
+    ORT_RETURN_IF_ERROR(AllocateAsPerAllocationPlan(node_values_[index], parameters));
   return Status::OK();
-=======
-    // It's not allocated, then allocate it with given shape and return.
-    // Perform allocation based on the allocation plan
-    ORT_RETURN_IF_ERROR(AllocateAsPerAllocationPlan(node_values_[index], parameters));
-    return Status::OK();
->>>>>>> e97caa77
 }
 
 Status ExecutionFrame::ReleaseMLValue(int mlvalue_idx) {
